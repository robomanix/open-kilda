--- conflicted
+++ resolved
@@ -21,7 +21,7 @@
 kafka.topic.topo.eng = {{ kafka_topic_topo_eng }}
 
 opentsdb.hosts = {{ opentsdb_hosts }}
-<<<<<<< HEAD
+
 opentsdb.timeout = {{ opentsdb_timeout }}
 opentsdb.num.spouts = {{ opentsdb_num_spouts }}
 opentsdb.num.opentsdbfilterbolt = {{ opentsdb_num_opentsdbfilterbolt }}
@@ -32,20 +32,7 @@
 opentsdb.batch.size = {{ opentsdb_batch_size }}
 opentsdb.flush.interval = {{ opentsdb_flush_interval }}
 opentsdb.workers = {{ opentsdb_workers }}
-=======
-opentsdb.timeout = 30
 opentsdb.client.chunked-requests.enabled=true
-
-opentsdb.num.spouts = 5
-opentsdb.num.opentsdbfilterbolt = 10
-opentsdb.num.opentsdbbolt = 10
-opentsdb.workers.opentsdbolt = 20
-opentsdb.num.datapointparserbolt = 1
-opentsdb.workers.datapointparserbolt = 2
-opentsdb.batch.size = 50
-opentsdb.flush.interval = 1
-opentsdb.workers = 10
->>>>>>> 1601fe79
 
 neo4j.hosts = {{ neo4j_hosts }}
 neo4j.user = {{ neo4j_user }}
