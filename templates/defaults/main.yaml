--- conflicted
+++ resolved
@@ -20,19 +20,6 @@
 northbound_rest_port: "8088"
 kilda_username: "kilda"
 kilda_password: "kilda"
-<<<<<<< HEAD
-logging:
-  logstash_host: logstash.pendev
-  elasticsearch_hosts: "elasticsearch.pendev:9200"
-  port:
-    topology_engine: 5000
-    storm: 5001
-    floodlight: 5002
-    topology_engine_rest: 5003
-    mininet: 5004
-    northbound: 5005
-=======
-
 kafka_topic_ctrl: "kilda.ctrl"
 kafka_topic_flow: "kilda.flow"
 kafka_topic_health_check: "kilda.health.check"
@@ -44,4 +31,13 @@
 kafka_topic_topo_cache: "kilda.topo.cache"
 kafka_topic_topo_disco: "kilda.topo.disco"
 kafka_topic_topo_eng: "kilda.topo.eng"
->>>>>>> aafab81e
+logging:
+  logstash_host: logstash.pendev
+  elasticsearch_hosts: "elasticsearch.pendev:9200"
+  port:
+    topology_engine: 5000
+    storm: 5001
+    floodlight: 5002
+    topology_engine_rest: 5003
+    mininet: 5004
+    northbound: 5005