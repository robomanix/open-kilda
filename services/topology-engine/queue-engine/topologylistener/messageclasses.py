--- conflicted
+++ resolved
@@ -771,8 +771,19 @@
         return True
 
     def update_feature_toggles(self):
-<<<<<<< HEAD
-        sync_rules_on_activation = self.payload['sync_rules_on_activation']
+        for transport_key in features_status_transport_to_app_map:
+            app_key = features_status_transport_to_app_map[transport_key]
+            try:
+                status = self.payload[transport_key]
+            except KeyError:
+                continue
+
+            current = features_status[app_key]
+            logger.info(
+                    'Set feature %s status to %s, previous value %s',
+                    app_key, status, current)
+            features_status[app_key] = status
+
         return True
 
     # todo(Nikita C): refactor/move to separate class
@@ -901,19 +912,4 @@
     def send_dump_rules_request(self):
         message_utils.send_dump_rules_request(self.payload['switch_id'],
                                               self.correlation_id)
-=======
-        for transport_key in features_status_transport_to_app_map:
-            app_key = features_status_transport_to_app_map[transport_key]
-            try:
-                status = self.payload[transport_key]
-            except KeyError:
-                continue
-
-            current = features_status[app_key]
-            logger.info(
-                    'Set feature %s status to %s, previous value %s',
-                    app_key, status, current)
-            features_status[app_key] = status
-
->>>>>>> 202ccb31
         return True