# Copyright 2017 Telstra Open Source
#
#   Licensed under the Apache License, Version 2.0 (the "License");
#   you may not use this file except in compliance with the License.
#   You may obtain a copy of the License at
#
#       http://www.apache.org/licenses/LICENSE-2.0
#
#   Unless required by applicable law or agreed to in writing, software
#   distributed under the License is distributed on an "AS IS" BASIS,
#   WITHOUT WARRANTIES OR CONDITIONS OF ANY KIND, either express or implied.
#   See the License for the specific language governing permissions and
#   limitations under the License.
#

import os
import json
import db

import message_utils
from logger import get_logger


<<<<<<< HEAD
=======
__all__ = ['graph']


>>>>>>> 16364c44
graph = db.create_p2n_driver()
logger = get_logger()


def is_forward_cookie(cookie):
    return int(cookie) & 0x4000000000000000


def is_reverse_cookie(cookie):
    return int(cookie) & 0x2000000000000000


def is_same_direction(first, second):
    return ((is_forward_cookie(first) and is_forward_cookie(second))
            or (is_reverse_cookie(first) and is_reverse_cookie(second)))


def choose_output_action(input_vlan_id, output_vlan_id):
    if not int(input_vlan_id):
        return "PUSH" if int(output_vlan_id) else "NONE"
    return "REPLACE" if int(output_vlan_id) else "POP"


def get_one_switch_rules(src_switch, src_port, src_vlan, dst_port, dst_vlan,
                         bandwidth, flowid, cookie, meter_id, output_action,
                         **k):
    return [
        message_utils.build_one_switch_flow(
            src_switch, src_port, src_vlan, dst_port, dst_vlan,
            bandwidth, flowid, output_action, cookie, meter_id)]


def get_rules(src_switch, src_port, src_vlan, dst_switch, dst_port, dst_vlan,
              bandwidth, transit_vlan, flowid, cookie, flowpath, meter_id,
              output_action, **k):
    nodes = flowpath.get("path")
    if not nodes:
        return []

    flows = []

    flows.append(message_utils.build_ingress_flow(
        nodes, src_switch, src_port, src_vlan, bandwidth,
        transit_vlan, flowid, output_action, cookie, meter_id))

    flows.extend(message_utils.build_intermediate_flows(
        _['switch_id'], _['port_no'], __['port_no'], transit_vlan, flowid,
        cookie) for _, __ in zip(nodes[1:-1], nodes[2:]))

    flows.append(message_utils.build_egress_flow(
        nodes, dst_switch, dst_port, dst_vlan,
        transit_vlan, flowid, output_action, cookie))

    return flows


def build_rules(flow):
    output_action = choose_output_action(flow['src_vlan'], flow['dst_vlan'])
    if flow['src_switch'] == flow['dst_switch']:
        return get_one_switch_rules(output_action=output_action, **flow)
    return get_rules(output_action=output_action, **flow)


def update_path_bandwidth(nodes, bandwidth):
    query = "MATCH (a:switch)-[r:isl {{" \
            "src_switch: '{}', " \
            "src_port: {}}}]->(b:switch) " \
            "set r.available_bandwidth = r.available_bandwidth - {} return r"

    for node in nodes:
        update = query.format(node['switch_id'], node['port_no'], bandwidth)
        response = graph.run(update).data()
        logger.info('ISL bandwidth update: node=%s, bandwidth=%s, response=%s',
                    node, bandwidth, response)


def remove_flow(flow, flow_path):
    query = "MATCH (a:switch)-[r:flow {{flowid: '{}'}}]->(b:switch) " \
            "WHERE r.cookie = {} DELETE r"
    graph.run(query.format(flow['flowid'], int(flow['cookie']))).data()

    if is_forward_cookie(flow['cookie']):
            update_path_bandwidth(flow_path, -int(flow['bandwidth']))


def store_flow(flow):
    query = ("MATCH (u:switch {{name:'{src_switch}'}}), "
             "(r:switch {{name:'{dst_switch}'}}) "
             "MERGE (u)-[:flow {{"
             "flowid:'{flowid}', "
             "cookie: {cookie}, "
             "meter_id: {meter_id}, "
             "bandwidth: {bandwidth}, "
             "src_port: {src_port}, "
             "dst_port: {dst_port}, "
             "src_switch: '{src_switch}', "
             "dst_switch: '{dst_switch}', "
             "src_vlan: {src_vlan}, "
             "dst_vlan: {dst_vlan},"
             "transit_vlan: {transit_vlan}, "
             "description: '{description}', "
             "last_updated: '{last_updated}', "
             "flowpath: '{flowpath}'}}]->(r)")
    path = flow['flowpath']['path']
    flow['flowpath'] = json.dumps(flow['flowpath'])
    graph.run(query.format(**flow))

    if is_forward_cookie(flow['cookie']):
        update_path_bandwidth(path, int(flow['bandwidth']))


def get_old_flow(new_flow):
    query = "MATCH (a:switch)-[r:flow {{flowid: '{}'}}]->(b:switch)" \
            "WHERE r.cookie <> {} RETURN r"
    old_flows = graph.run(query.format(
        new_flow['flowid'], int(new_flow['cookie']))).data()

    if not old_flows:
        message = 'Flow {} not found'.format(new_flow['flowid'])
        logger.error(message)
        # TODO (aovchinnikov): replace with specific exception.
        raise Exception(message)
    else:
        logger.info('Flows were found: %s', old_flows)

    for data in old_flows:
        old_flow = data['r']
        logger.info('check cookies: %s ? %s',
                    new_flow['cookie'], old_flow['cookie'])
        if is_same_direction(new_flow['cookie'], old_flow['cookie']):
            logger.info('Flow was found: flow=%s', old_flow)
            return old_flow


def get_flows():
    flows = {}
    query = "MATCH (a:switch)-[r:flow]->(b:switch) RETURN r"
    try:
        result = graph.run(query).data()

        for data in result:
            path = json.loads(data['r']['flowpath'])
            flow = json.loads(json.dumps(data['r'],
                                         default=lambda o: o.__dict__,
                                         sort_keys=True))
            flow['flowpath'] = path
            flow_pair = flows.get(flow['flowid'], {})
            if is_forward_cookie(flow['cookie']):
                flow_pair['forward'] = flow
            else:
                flow_pair['reverse'] = flow
            flows[flow['flowid']] = flow_pair
        logger.info('Got flows: %s', flows.values())
    except Exception as e:
        logger.exception('"Can not get flows: %s', e.message)
        raise
    return flows.values()<|MERGE_RESOLUTION|>--- conflicted
+++ resolved
@@ -21,12 +21,9 @@
 from logger import get_logger
 
 
-<<<<<<< HEAD
-=======
 __all__ = ['graph']
 
 
->>>>>>> 16364c44
 graph = db.create_p2n_driver()
 logger = get_logger()
 
