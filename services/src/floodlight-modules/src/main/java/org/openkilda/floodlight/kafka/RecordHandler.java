package org.openkilda.floodlight.kafka;

import static org.openkilda.messaging.Utils.MAPPER;
import static java.util.Arrays.asList;


import org.openkilda.floodlight.converter.IOFSwitchConverter;
import org.openkilda.floodlight.converter.OFFlowStatsConverter;
import org.openkilda.floodlight.switchmanager.ISwitchManager;
import org.openkilda.floodlight.switchmanager.MeterPool;
import org.openkilda.floodlight.switchmanager.SwitchOperationException;
import org.openkilda.messaging.Destination;
import org.openkilda.messaging.Topic;
import org.openkilda.messaging.command.CommandData;
import org.openkilda.messaging.command.CommandMessage;
import org.openkilda.messaging.command.CommandWithReplyToMessage;
import org.openkilda.messaging.command.discovery.DiscoverIslCommandData;
import org.openkilda.messaging.command.discovery.DiscoverPathCommandData;
import org.openkilda.messaging.command.discovery.NetworkCommandData;
import org.openkilda.messaging.command.flow.BaseInstallFlow;
import org.openkilda.messaging.command.flow.InstallEgressFlow;
import org.openkilda.messaging.command.flow.InstallIngressFlow;
import org.openkilda.messaging.command.flow.InstallOneSwitchFlow;
import org.openkilda.messaging.command.flow.InstallTransitFlow;
import org.openkilda.messaging.command.flow.RemoveFlow;
import org.openkilda.messaging.command.switches.ConnectModeRequest;
import org.openkilda.messaging.command.switches.DeleteRulesAction;
import org.openkilda.messaging.command.switches.DumpRulesRequest;
import org.openkilda.messaging.command.switches.InstallRulesAction;
import org.openkilda.messaging.command.switches.SwitchRulesInstallRequest;
import org.openkilda.messaging.command.switches.InstallMissedFlowsRequest;
import org.openkilda.messaging.command.switches.SwitchRulesDeleteRequest;
import org.openkilda.messaging.error.ErrorData;
import org.openkilda.messaging.error.ErrorMessage;
import org.openkilda.messaging.error.ErrorType;
import org.openkilda.messaging.info.InfoMessage;
import org.openkilda.messaging.info.discovery.NetworkSyncBeginMarker;
import org.openkilda.messaging.info.discovery.NetworkSyncEndMarker;
import org.openkilda.messaging.info.event.PortChangeType;
import org.openkilda.messaging.info.event.PortInfoData;
import org.openkilda.messaging.info.event.SwitchInfoData;
import org.openkilda.messaging.info.event.SwitchState;
import org.openkilda.messaging.info.rule.FlowEntry;
import org.openkilda.messaging.info.rule.SwitchFlowEntries;
import org.openkilda.messaging.info.switches.ConnectModeResponse;
import org.openkilda.messaging.info.switches.SwitchRulesResponse;
import org.openkilda.messaging.payload.flow.OutputVlanType;

import net.floodlightcontroller.core.IOFSwitch;
import org.apache.kafka.clients.consumer.ConsumerRecord;
import org.projectfloodlight.openflow.protocol.OFFlowStatsReply;
import org.projectfloodlight.openflow.protocol.OFPortDesc;
import org.projectfloodlight.openflow.types.DatapathId;
import org.projectfloodlight.openflow.types.OFPort;
import org.slf4j.Logger;
import org.slf4j.LoggerFactory;
import java.util.*;
import java.util.stream.Collectors;

class RecordHandler implements Runnable {
    private static final Logger logger = LoggerFactory.getLogger(RecordHandler.class);
    private static final String OUTPUT_FLOW_TOPIC = Topic.FLOW;
    private static final String OUTPUT_DISCO_TOPIC = Topic.TOPO_DISCO;
    private static final String TOPO_ENG_TOPIC = Topic.TOPO_ENG;

    private final ConsumerContext context;
    private final ConsumerRecord<String, String> record;
    private final MeterPool meterPool;

    public RecordHandler(ConsumerContext context, ConsumerRecord<String, String> record,
            MeterPool meterPool) {
        this.context = context;
        this.record = record;
        this.meterPool = meterPool;
    }

    protected void doControllerMsg(CommandMessage message) {
        // Define the destination topic where the reply will be sent to.
        final String replyToTopic;
        if (message instanceof CommandWithReplyToMessage) {
            replyToTopic = ((CommandWithReplyToMessage) message).getReplyTo();
        } else {
            replyToTopic = OUTPUT_FLOW_TOPIC;
        }
        final Destination replyDestination = getDestinationForTopic(replyToTopic);

        try {
            CommandData data = message.getData();
            handleCommand(message, data, replyToTopic, replyDestination);
        } catch (FlowCommandException e) {
            ErrorMessage error = new ErrorMessage(
                    e.makeErrorResponse(),
                    System.currentTimeMillis(), message.getCorrelationId(), replyDestination);
            context.getKafkaProducer().postMessage(replyToTopic, error);
        } catch (Exception e) {
            logger.error("Unhandled exception: {}", e);
        }
    }

    private void handleCommand(CommandMessage message, CommandData data, String replyToTopic,
            Destination replyDestination) throws FlowCommandException {
        if (data instanceof DiscoverIslCommandData) {
            doDiscoverIslCommand(data);
        } else if (data instanceof DiscoverPathCommandData) {
            doDiscoverPathCommand(data);
        } else if (data instanceof InstallIngressFlow) {
            doProcessIngressFlow(message, replyToTopic, replyDestination);
        } else if (data instanceof InstallEgressFlow) {
            doProcessEgressFlow(message, replyToTopic, replyDestination);
        } else if (data instanceof InstallTransitFlow) {
            doProcessTransitFlow(message, replyToTopic, replyDestination);
        } else if (data instanceof InstallOneSwitchFlow) {
            doProcessOneSwitchFlow(message, replyToTopic, replyDestination);
        } else if (data instanceof RemoveFlow) {
            doDeleteFlow(message, replyToTopic, replyDestination);
        } else if (data instanceof NetworkCommandData) {
            doNetworkDump(message);
        } else if (data instanceof SwitchRulesDeleteRequest) {
            doDeleteSwitchRules(message, replyToTopic, replyDestination);
        } else if (data instanceof SwitchRulesInstallRequest) {
            doInstallSwitchRules(message, replyToTopic, replyDestination);
        } else if (data instanceof ConnectModeRequest) {
            doConnectMode(message, replyToTopic, replyDestination);
        } else if (data instanceof DumpRulesRequest) {
            doDumpRulesRequest(message, replyToTopic);
        } else if (data instanceof InstallMissedFlowsRequest) {
            doSyncRulesRequest(message);
        } else {
            logger.error("unknown data type: {}", data.toString());
        }
    }

    private Destination getDestinationForTopic(String replyToTopic) {
        //TODO: depending on the future system design, either get rid of destination or complete the switch-case.
        switch (replyToTopic) {
            case Topic.NORTHBOUND:
                return Destination.NORTHBOUND;
            default:
                return Destination.WFM_TRANSACTION;
        }
    }

    private void doDiscoverIslCommand(CommandData data) {
        DiscoverIslCommandData command = (DiscoverIslCommandData) data;
        logger.debug("sending discover ISL to {}", command);

        String switchId = command.getSwitchId();
        boolean result = context.getPathVerificationService().sendDiscoveryMessage(
                DatapathId.of(switchId), OFPort.of(command.getPortNo()));

        if (result) {
            logger.debug("packet_out was sent to {}", switchId);
        } else {
            logger.warn("packet_out was not sent to {}-{}", switchId, command.getPortNo());
        }
    }

    private void doDiscoverPathCommand(CommandData data) {
        DiscoverPathCommandData command = (DiscoverPathCommandData) data;
        logger.warn("NOT IMPLEMENTED: sending discover Path to {}", command);
    }

    /**
     * Processes install ingress flow message.
     *
     * @param message command message for flow installation
     */
    private void doProcessIngressFlow(final CommandMessage message, String replyToTopic, Destination replyDestination)
            throws FlowCommandException {
        InstallIngressFlow command = (InstallIngressFlow) message.getData();

        try {
            installIngressFlow(command);
            message.setDestination(replyDestination);
            context.getKafkaProducer().postMessage(replyToTopic, message);
        } catch (SwitchOperationException e) {
            throw new FlowCommandException(command.getId(), ErrorType.CREATION_FAILURE, e);
        }
    }

    /**
     * Installs ingress flow on the switch.
     *
     * @param command command message for flow installation
     */
    private void installIngressFlow(final InstallIngressFlow command) throws SwitchOperationException {
        logger.debug("Creating an ingress flow: {}", command);

        Long meterId = allocateMeterId(
                command.getMeterId(), command.getSwitchId(), command.getId(), command.getCookie());

        context.getSwitchManager().installMeter(
                DatapathId.of(command.getSwitchId()),
                command.getBandwidth(), 1024, meterId);

        context.getSwitchManager().installIngressFlow(
                DatapathId.of(command.getSwitchId()),
                command.getId(),
                command.getCookie(),
                command.getInputPort(),
                command.getOutputPort(),
                command.getInputVlanId(),
                command.getTransitVlanId(),
                command.getOutputVlanType(),
                meterId);
    }

    /**
     * Processes egress flow install message.
     *
     * @param message command message for flow installation
     */
    private void doProcessEgressFlow(final CommandMessage message, String replyToTopic, Destination replyDestination)
            throws FlowCommandException {
        InstallEgressFlow command = (InstallEgressFlow) message.getData();

        try {
            installEgressFlow(command);
            message.setDestination(replyDestination);
            context.getKafkaProducer().postMessage(replyToTopic, message);
        } catch (SwitchOperationException e) {
            throw new FlowCommandException(command.getId(), ErrorType.CREATION_FAILURE, e);
        }
    }

    /**
     * Installs egress flow on the switch.
     *
     * @param command command message for flow installation
     */
    private void installEgressFlow(InstallEgressFlow command) throws SwitchOperationException {
        logger.debug("Creating an egress flow: {}", command);

        context.getSwitchManager().installEgressFlow(
                DatapathId.of(command.getSwitchId()),
                command.getId(),
                command.getCookie(),
                command.getInputPort(),
                command.getOutputPort(),
                command.getTransitVlanId(),
                command.getOutputVlanId(),
                command.getOutputVlanType());
    }

    /**
     * Processes transit flow installing message.
     *
     * @param message command message for flow installation
     */
    private void doProcessTransitFlow(final CommandMessage message, String replyToTopic, Destination replyDestination)
            throws FlowCommandException {
        InstallTransitFlow command = (InstallTransitFlow) message.getData();

        try {
            installTransitFlow(command);
            message.setDestination(replyDestination);
            context.getKafkaProducer().postMessage(replyToTopic, message);
        } catch (SwitchOperationException e) {
            throw new FlowCommandException(command.getId(), ErrorType.CREATION_FAILURE, e);
        }
    }

    /**
     * Installs transit flow on the switch.
     *
     * @param command command message for flow installation
     */
    private void installTransitFlow(final InstallTransitFlow command) throws SwitchOperationException {
        logger.debug("Creating a transit flow: {}", command);

        context.getSwitchManager().installTransitFlow(
                DatapathId.of(command.getSwitchId()),
                command.getId(),
                command.getCookie(),
                command.getInputPort(),
                command.getOutputPort(),
                command.getTransitVlanId());
    }

    /**
     * Processes one-switch flow installing message.
     *
     * @param message command message for flow installation
     */
    private void doProcessOneSwitchFlow(final CommandMessage message, String replyToTopic, Destination replyDestination)
            throws FlowCommandException {
        InstallOneSwitchFlow command = (InstallOneSwitchFlow) message.getData();
        logger.debug("creating a flow through one switch: {}", command);

        try {
            installOneSwitchFlow(command);
            message.setDestination(replyDestination);
            context.getKafkaProducer().postMessage(replyToTopic, message);
        } catch (SwitchOperationException e) {
            throw new FlowCommandException(command.getId(), ErrorType.CREATION_FAILURE, e);
        }
    }

    /**
     * Installs flow through one switch.
     *
     * @param command command message for flow installation
     */
    private void installOneSwitchFlow(InstallOneSwitchFlow command) throws SwitchOperationException {
        Long meterId = allocateMeterId(
                command.getMeterId(), command.getSwitchId(), command.getId(), command.getCookie());

        context.getSwitchManager().installMeter(
                DatapathId.of(command.getSwitchId()),
                command.getBandwidth(), 1024, meterId);

        OutputVlanType directOutputVlanType = command.getOutputVlanType();
        context.getSwitchManager().installOneSwitchFlow(
                DatapathId.of(command.getSwitchId()),
                command.getId(),
                command.getCookie(),
                command.getInputPort(),
                command.getOutputPort(),
                command.getInputVlanId(),
                command.getOutputVlanId(),
                directOutputVlanType,
                meterId);
        }

    /**
     * Removes flow.
     *
     * @param message command message for flow installation
     */
    private void doDeleteFlow(final CommandMessage message, String replyToTopic, Destination replyDestination)
            throws FlowCommandException {
        RemoveFlow command = (RemoveFlow) message.getData();
        logger.debug("deleting a flow: {}", command);

        DatapathId dpid = DatapathId.of(command.getSwitchId());
        ISwitchManager switchManager = context.getSwitchManager();
        try {
            switchManager.deleteFlow(dpid, command.getId(), command.getCookie());

            // FIXME(surabujin): QUICK FIX - try to drop meterPool completely
            Long meterId = command.getMeterId();
            if (meterId != null) {
                switchManager.deleteMeter(dpid, meterId);
            }

            message.setDestination(replyDestination);
            context.getKafkaProducer().postMessage(replyToTopic, message);
        } catch (SwitchOperationException e) {
            throw new FlowCommandException(command.getId(), ErrorType.DELETION_FAILURE, e);
        }
    }

    /**
     * Create network dump for OFELinkBolt
     *
     * @param message NetworkCommandData
     */
    private void doNetworkDump(final CommandMessage message) {
<<<<<<< HEAD
        logger.info("Create network dump");
        NetworkCommandData command = (NetworkCommandData) message.getData();

        Map<DatapathId, IOFSwitch> allSwitchMap = context.getSwitchManager().getAllSwitchMap();

        Set<SwitchInfoData> switchesInfoData = allSwitchMap.values().stream().map(
                this::buildSwitchInfoData).collect(Collectors.toSet());

        Set<PortInfoData> portsInfoData = allSwitchMap.values().stream().flatMap(sw ->
                sw.getEnabledPorts().stream().map( port ->
                        new PortInfoData(sw.getId().toString(), port.getPortNo().getPortNumber(), null,
                        PortChangeType.UP)
                    ).collect(Collectors.toSet()).stream())
                .collect(Collectors.toSet());

        NetworkInfoData dump = new NetworkInfoData(
                command.getRequester(),
                switchesInfoData,
                portsInfoData,
                Collections.emptySet(),
                Collections.emptySet());

        InfoMessage infoMessage = new InfoMessage(dump, System.currentTimeMillis(),
                message.getCorrelationId());
=======
        String correlationId = message.getCorrelationId();
        KafkaMessageProducer kafkaProducer = context.getKafkaProducer();
>>>>>>> edc07fb3

        logger.debug("Processing request from WFM to dump switches. {}", correlationId);

        kafkaProducer.getProducer().enableGuaranteedOrder(OUTPUT_DISCO_TOPIC);
        try {

            kafkaProducer.postMessage(OUTPUT_DISCO_TOPIC,
                    new InfoMessage(new NetworkSyncBeginMarker(), System.currentTimeMillis(), correlationId));

            Map<DatapathId, IOFSwitch> allSwitchMap = context.getSwitchManager().getAllSwitchMap();

            allSwitchMap.values().stream()
                    .map(this::buildSwitchInfoData)
                    .forEach(sw ->
                            kafkaProducer.postMessage(OUTPUT_DISCO_TOPIC,
                                    new InfoMessage(sw, System.currentTimeMillis(), correlationId)));

            allSwitchMap.values().stream()
                    .flatMap(sw ->
                            sw.getEnabledPorts().stream()
                                    .map(port -> buildPort(sw, port))
                                    .collect(Collectors.toSet())
                                    .stream())
                    .forEach(port ->
                            kafkaProducer.postMessage(OUTPUT_DISCO_TOPIC,
                                    new InfoMessage(port, System.currentTimeMillis(), correlationId)));

            kafkaProducer.postMessage(
                    OUTPUT_DISCO_TOPIC,
                    new InfoMessage(
                            new NetworkSyncEndMarker(), System.currentTimeMillis(),
                            correlationId));
        } finally {
            kafkaProducer.getProducer().disableGuaranteedOrder(OUTPUT_DISCO_TOPIC);
        }
    }

    private void doInstallSwitchRules(final CommandMessage message, String replyToTopic, Destination replyDestination) {
        SwitchRulesInstallRequest request = (SwitchRulesInstallRequest) message.getData();
        logger.debug("Installing rules on '{}' switch: action={}", request.getSwitchId(), request.getInstallRulesAction());

        DatapathId dpid = DatapathId.of(request.getSwitchId());
        ISwitchManager switchManager = context.getSwitchManager();
        InstallRulesAction installAction = request.getInstallRulesAction();
        List<Long> installedRules = new ArrayList<>();
        try {
            if (installAction == InstallRulesAction.INSTALL_DROP ) {
                switchManager.installDropFlow(dpid);
                installedRules.add(ISwitchManager.DROP_RULE_COOKIE);
            } else if (installAction == InstallRulesAction.INSTALL_BROADCAST) {
                switchManager.installVerificationRule(dpid, true);
                installedRules.add(ISwitchManager.VERIFICATION_BROADCAST_RULE_COOKIE);
            } else if (installAction == InstallRulesAction.INSTALL_UNICAST) {
                // TODO: this isn't always added (ie if OF1.2). Is there a better response?
                switchManager.installVerificationRule(dpid, false);
                installedRules.add(ISwitchManager.VERIFICATION_UNICAST_RULE_COOKIE);
            } else {
                switchManager.installDefaultRules(dpid);
                installedRules.addAll(asList(
                        ISwitchManager.DROP_RULE_COOKIE,
                        ISwitchManager.VERIFICATION_BROADCAST_RULE_COOKIE,
                        ISwitchManager.VERIFICATION_UNICAST_RULE_COOKIE
                        ));
            }

            SwitchRulesResponse response = new SwitchRulesResponse(installedRules);
            InfoMessage infoMessage = new InfoMessage(response,
                    System.currentTimeMillis(), message.getCorrelationId(), replyDestination);
            context.getKafkaProducer().postMessage(replyToTopic, infoMessage);

        } catch (SwitchOperationException e) {
            ErrorData errorData = new ErrorData(ErrorType.CREATION_FAILURE, e.getMessage(), request.getSwitchId());
            ErrorMessage error = new ErrorMessage(errorData,
                    System.currentTimeMillis(), message.getCorrelationId(), replyDestination);
            context.getKafkaProducer().postMessage(replyToTopic, error);
        }
    }

    private void doDeleteSwitchRules(final CommandMessage message, String replyToTopic, Destination replyDestination) {
        SwitchRulesDeleteRequest request = (SwitchRulesDeleteRequest) message.getData();
        logger.debug("Deleting rules from '{}' switch: action={}", request.getSwitchId(), request.getDeleteRulesAction());

        DatapathId dpid = DatapathId.of(request.getSwitchId());
        ISwitchManager switchManager = context.getSwitchManager();
        DeleteRulesAction deleteAction = request.getDeleteRulesAction();
        List<Long> removedRules = new ArrayList<>();
        try {
            /*
             * This first part .. we are either deleting one rule, or all non-default rules (the else)
             */
            List<Long> toRemove = new ArrayList<>();
            if (deleteAction == DeleteRulesAction.ONE ) {
                toRemove.add(request.getOneCookie());
            } else if (deleteAction == DeleteRulesAction.REMOVE_DROP) {
                toRemove.add(ISwitchManager.DROP_RULE_COOKIE);
            } else if (deleteAction == DeleteRulesAction.REMOVE_BROADCAST) {
                toRemove.add(ISwitchManager.VERIFICATION_BROADCAST_RULE_COOKIE);
            } else if (deleteAction == DeleteRulesAction.REMOVE_UNICAST) {
                toRemove.add(ISwitchManager.VERIFICATION_UNICAST_RULE_COOKIE);
            } else if (deleteAction == DeleteRulesAction.REMOVE_DEFAULTS
                    || deleteAction == DeleteRulesAction.REMOVE_ADD) {
                toRemove.add(ISwitchManager.DROP_RULE_COOKIE);
                toRemove.add(ISwitchManager.VERIFICATION_BROADCAST_RULE_COOKIE);
                toRemove.add(ISwitchManager.VERIFICATION_UNICAST_RULE_COOKIE);
            }

            // toRemove is > 0 only if we are trying to delete base rule(s).
            if (toRemove.size() > 0) {
                removedRules.addAll(switchManager.deleteRuleWithCookie(dpid, toRemove));
                if (deleteAction == DeleteRulesAction.REMOVE_ADD) {
                    switchManager.installDefaultRules(dpid);
                }
            } else {
                removedRules.addAll(switchManager.deleteAllNonDefaultRules(dpid));
                /*
                 * The Second part - only for a subset of actions.
                 */
                if (deleteAction == DeleteRulesAction.DROP) {
                    List<Long> removedDefaultRules = switchManager.deleteDefaultRules(dpid);
                    // Return removedDefaultRules as a part of the result list.
                    removedRules.addAll(removedDefaultRules);

                } else if (deleteAction == DeleteRulesAction.DROP_ADD) {
                    switchManager.deleteDefaultRules(dpid);
                    switchManager.installDefaultRules(dpid);

                } else if (deleteAction == DeleteRulesAction.OVERWRITE) {
                    switchManager.installDefaultRules(dpid);
                }
            }

            SwitchRulesResponse response = new SwitchRulesResponse(removedRules);
            InfoMessage infoMessage = new InfoMessage(response,
                    System.currentTimeMillis(), message.getCorrelationId(), replyDestination);
            context.getKafkaProducer().postMessage(replyToTopic, infoMessage);

        } catch (SwitchOperationException e) {
            ErrorData errorData = new ErrorData(ErrorType.DELETION_FAILURE, e.getMessage(), request.getSwitchId());
            ErrorMessage error = new ErrorMessage(errorData,
                    System.currentTimeMillis(), message.getCorrelationId(), replyDestination);
            context.getKafkaProducer().postMessage(replyToTopic, error);
        }
    }

    private void doConnectMode(final CommandMessage message, String replyToTopic, Destination replyDestination) {
        ConnectModeRequest request = (ConnectModeRequest) message.getData();
        if (request.getMode() != null)
            logger.debug("Setting CONNECT MODE to '{}'", request.getMode());
        else
            logger.debug("Getting CONNECT MODE");

        ISwitchManager switchManager = context.getSwitchManager();
        ConnectModeRequest.Mode result = switchManager.connectMode(request.getMode());

        logger.debug("CONNECT MODE is now '{}'", result);
        ConnectModeResponse response = new ConnectModeResponse(result);
        InfoMessage infoMessage = new InfoMessage(response,
                    System.currentTimeMillis(), message.getCorrelationId(), replyDestination);
        context.getKafkaProducer().postMessage(replyToTopic, infoMessage);

    }

    private void doDumpRulesRequest(final CommandMessage message,  String replyToTopic) {
        DumpRulesRequest request = (DumpRulesRequest) message.getData();
        final String switchId = request.getSwitchId();
        logger.debug("Loading installed rules for switch {}", switchId);

        OFFlowStatsReply reply = context.getSwitchManager().dumpFlowTable(DatapathId.of(switchId));
        List<FlowEntry> flows = reply.getEntries().stream()
                .map(OFFlowStatsConverter::toFlowEntry)
                .collect(Collectors.toList());

        SwitchFlowEntries response = SwitchFlowEntries.builder()
                .switchId(switchId)
                .flowEntries(flows)
                .build();
        InfoMessage infoMessage = new InfoMessage(response, message.getTimestamp(),
                message.getCorrelationId());
        context.getKafkaProducer().postMessage(replyToTopic, infoMessage);
    }

    /**
     * Installs missed flows on the switch.
     * @param message with list of flows.
     */
    private void doSyncRulesRequest(final CommandMessage message) {
        InstallMissedFlowsRequest request = (InstallMissedFlowsRequest) message.getData();
        final String switchId = request.getSwitchId();
        logger.debug("Processing rules to be updated for switch {}", switchId);

        for (BaseInstallFlow command : request.getFlowCommands()) {
            logger.debug("Processing command for switch {} {}", switchId, command);
            try {
                if (command instanceof InstallIngressFlow) {
                    installIngressFlow((InstallIngressFlow) command);
                } else if (command instanceof InstallEgressFlow) {
                    installEgressFlow((InstallEgressFlow) command);
                } else if (command instanceof InstallTransitFlow) {
                    installTransitFlow((InstallTransitFlow) command);
                } else if (command instanceof InstallOneSwitchFlow) {
                    installOneSwitchFlow((InstallOneSwitchFlow) command);
                }
            } catch (SwitchOperationException e) {
                logger.error("Error during flow installation", e);
            }
        }
    }

    private long allocateMeterId(Long meterId, String switchId, String flowId, Long cookie) {
        long allocatedId;

        if (meterId == null) {
            logger.error("Meter_id should be passed within one switch flow command. Cookie is {}", cookie);
            allocatedId = (long) meterPool.allocate(switchId, flowId);
            logger.error("Allocated meter_id {} for cookie {}", allocatedId, cookie);
        } else {
            allocatedId = meterPool.allocate(switchId, flowId, Math.toIntExact(meterId));
        }
        return allocatedId;
    }

    private void parseRecord(ConsumerRecord<String, String> record) {
        try {
            String value = (String) record.value();
            // TODO: Prior to Message changes, this MAPPER would read Message ..
            //          but, changed to BaseMessage and got an error wrt "timestamp" ..
            //          so, need to experiment with why CommandMessage can't be read as
            //          a BaseMessage
            CommandMessage message = MAPPER.readValue(value, CommandMessage.class);
            doControllerMsg(message);
        } catch (Exception exception) {
            logger.error("error parsing record={}", record.value(), exception);
        }
    }

    @Override
    public void run() {
        parseRecord(record);
    }

    protected SwitchInfoData buildSwitchInfoData(IOFSwitch sw) {
        // I don't know is that correct
        SwitchState state = sw.isActive() ? SwitchState.ACTIVATED : SwitchState.ADDED;
        return IOFSwitchConverter.buildSwitchInfoData(sw, state);
    }

    private PortInfoData buildPort(IOFSwitch sw, OFPortDesc port) {
        return new PortInfoData(sw.getId().toString(), port.getPortNo().getPortNumber(), null,
                PortChangeType.UP);
    }

    public static class Factory {
        private final ConsumerContext context;
        private final MeterPool meterPool = new MeterPool();

        public Factory(ConsumerContext context) {
            this.context = context;
        }

        public RecordHandler produce(ConsumerRecord<String, String> record) {
            return new RecordHandler(context, record, meterPool);
        }
    }
}<|MERGE_RESOLUTION|>--- conflicted
+++ resolved
@@ -356,35 +356,9 @@
      * @param message NetworkCommandData
      */
     private void doNetworkDump(final CommandMessage message) {
-<<<<<<< HEAD
-        logger.info("Create network dump");
-        NetworkCommandData command = (NetworkCommandData) message.getData();
-
-        Map<DatapathId, IOFSwitch> allSwitchMap = context.getSwitchManager().getAllSwitchMap();
-
-        Set<SwitchInfoData> switchesInfoData = allSwitchMap.values().stream().map(
-                this::buildSwitchInfoData).collect(Collectors.toSet());
-
-        Set<PortInfoData> portsInfoData = allSwitchMap.values().stream().flatMap(sw ->
-                sw.getEnabledPorts().stream().map( port ->
-                        new PortInfoData(sw.getId().toString(), port.getPortNo().getPortNumber(), null,
-                        PortChangeType.UP)
-                    ).collect(Collectors.toSet()).stream())
-                .collect(Collectors.toSet());
-
-        NetworkInfoData dump = new NetworkInfoData(
-                command.getRequester(),
-                switchesInfoData,
-                portsInfoData,
-                Collections.emptySet(),
-                Collections.emptySet());
-
-        InfoMessage infoMessage = new InfoMessage(dump, System.currentTimeMillis(),
-                message.getCorrelationId());
-=======
+
         String correlationId = message.getCorrelationId();
         KafkaMessageProducer kafkaProducer = context.getKafkaProducer();
->>>>>>> edc07fb3
 
         logger.debug("Processing request from WFM to dump switches. {}", correlationId);
 
