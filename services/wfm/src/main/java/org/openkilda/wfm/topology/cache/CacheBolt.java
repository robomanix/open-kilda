--- conflicted
+++ resolved
@@ -224,7 +224,6 @@
                     return;
                 }
 
-<<<<<<< HEAD
                 try {
                     if (data instanceof SwitchInfoData) {
                         logger.info("Cache update switch info data: {}", data);
@@ -260,12 +259,6 @@
                 }
             } else {
                 logger.error("Skip undefined message type {}", json);
-=======
-                handleEventUpdate(data, tuple);
-            } else {
-                logger.debug("Skip undefined message type {}", json);
-                outputCollector.ack(tuple);
->>>>>>> f782b222
             }
 
         } catch (CacheException exception) {
@@ -310,7 +303,6 @@
     }
 
     private void handleNetworkDump(InfoData info, Tuple tuple) {
-<<<<<<< HEAD
         if (info instanceof NetworkInfoData) {
             NetworkInfoData data = (NetworkInfoData) info;
             logger.info("Fill network state {}", data);
@@ -322,40 +314,6 @@
 
         } else {
             logger.warn("Incorrect network state {}", info);
-=======
-        NetworkInfoData data = (NetworkInfoData) info;
-        logger.info("Fill network state {}", data);
-        emitRestoreCommands(data.getFlows(), tuple);
-        logger.info("Flows restore commands sent");
-    }
-
-    private void handleEventUpdate(InfoData data, Tuple tuple) throws IOException {
-        try {
-            if (data instanceof SwitchInfoData) {
-                logger.info("Cache update switch info data: {}", data);
-                handleSwitchEvent((SwitchInfoData) data, tuple);
-
-            } else if (data instanceof IslInfoData) {
-                logger.info("Cache update isl info data: {}", data);
-                handleIslEvent((IslInfoData) data, tuple);
-
-            } else if (data instanceof PortInfoData) {
-                logger.info("Cache update port info data: {}", data);
-                handlePortEvent((PortInfoData) data, tuple);
-
-            } else if (data instanceof FlowInfoData) {
-                logger.info("Cache update flow info data: {}", data);
-
-                FlowInfoData flowData = (FlowInfoData) data;
-                handleFlowEvent(flowData, tuple);
-            } else {
-                logger.debug("Skip undefined info data type {}", data);
-            }
-        } finally {
-            logger.debug("Cache message ack: component={}, stream={}, tuple={}",
-                    tuple.getSourceComponent(), tuple.getSourceStreamId(), tuple);
-            outputCollector.ack(tuple);
->>>>>>> f782b222
         }
     }
 
